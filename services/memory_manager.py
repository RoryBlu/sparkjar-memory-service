--- conflicted
+++ resolved
@@ -48,10 +48,10 @@
                     message=f"Actor {actor_id} of type {actor_type} does not exist",
                 )
 
-    def _get_base_filter(self, client_id: UUID, actor_type: str, actor_id: UUID):
+    def _get_base_filter(self, actor_type: str, actor_id: UUID):
         """Base filter for multi-tenant + actor scoping"""
         return and_(
-            MemoryEntities.client_id == client_id,
+            MemoryEntities.client_id == (str(actor_id) if actor_type == "client" else None),
             MemoryEntities.actor_type == actor_type,
             MemoryEntities.actor_id == actor_id,
             MemoryEntities.deleted_at.is_(None)
@@ -397,22 +397,6 @@
             ).first()
 
             if existing:
-<<<<<<< HEAD
-                # Get existing observations
-                existing_obs = self.db.query(MemoryObservations).filter(
-                    MemoryObservations.entity_id == existing.id
-                ).all()
-                
-                # Create new observations
-                for obs in entity_data.observations:
-                    obs_dict = obs.model_dump()
-                    apply_draft_summaries([obs_dict])
-                    obs_value = obs_dict["value"] if isinstance(obs_dict["value"], dict) else {"value": obs_dict["value"]}
-                    for key, value in obs_value.items():
-                        if isinstance(value, datetime):
-                            obs_value[key] = value.isoformat()
-                    
-=======
                 main_entity = existing
                 main_entity.updated_at = datetime.utcnow()
             else:
@@ -451,8 +435,6 @@
                     )
                     self.db.add(fact_entity)
                     self.db.flush()
-
->>>>>>> dca16e11
                     observation = MemoryObservations(
                         id=str(uuid4()),
                         entity_id=fact_entity.id,
@@ -462,89 +444,6 @@
                         created_at=datetime.utcnow(),
                     )
                     self.db.add(observation)
-<<<<<<< HEAD
-                
-                # Regenerate embedding
-                all_observations = []
-                for o in existing_obs:
-                    obs_dict = o.observation_value if isinstance(o.observation_value, dict) else {}
-                    obs_dict['type'] = o.observation_type
-                    obs_dict['source'] = o.source
-                    all_observations.append(obs_dict)
-                
-                for obs in entity_data.observations:
-                    obs_dict = obs.dict()
-                    apply_draft_summaries([obs_dict])
-                    all_observations.append(obs_dict)
-                
-                text_content = self.embedding_service.prepare_entity_text_from_data(
-                    entity_data.name, entity_data.entityType, all_observations
-                )
-                existing.embedding = await self.embedding_service.generate_embedding(text_content)
-                existing.updated_at = datetime.utcnow()
-                if getattr(entity_data, "aliasOf", None) is not None:
-                    existing.alias_of = entity_data.aliasOf
-                if getattr(entity_data, "identityConfidence", None) is not None:
-                    existing.identity_confidence = entity_data.identityConfidence
-
-                created_entities.append(self._entity_to_dict(existing))
-                continue
-            
-            # Create new entity
-            observations = [obs.model_dump() for obs in entity_data.observations]
-            apply_draft_summaries(observations)
-            
-            # Validate observations against schemas
-            validated_observations = self._validate_observations(observations, entity_data.entityType)
-            
-            # Validate entity metadata
-            validated_metadata = self._validate_entity_metadata(
-                entity_data.metadata or {}, 
-                entity_data.entityType
-            )
-            
-            # Generate embedding
-            text_content = self.embedding_service.prepare_entity_text_from_data(
-                entity_data.name, entity_data.entityType, validated_observations
-            )
-            embedding = await self.embedding_service.generate_embedding(text_content)
-            
-            # Create entity record
-            entity = MemoryEntities(
-                id=uuid4(),
-                client_id=client_id,
-                actor_type=actor_type,
-                actor_id=actor_id,
-                entity_name=entity_data.name,
-                entity_type=entity_data.entityType,
-                embedding=embedding,
-                metadata_json=validated_metadata,
-                alias_of=getattr(entity_data, "aliasOf", None),
-                identity_confidence=getattr(entity_data, "identityConfidence", None),
-                created_at=datetime.utcnow(),
-                updated_at=datetime.utcnow()
-            )
-            
-            self.db.add(entity)
-            self.db.flush()  # Get the ID
-            
-            # Create observations for the entity
-            if validated_observations:
-                for obs in validated_observations:
-                    # Convert any datetime objects in observation to strings
-                    obs_value = obs.copy()
-                    for key, value in obs_value.items():
-                        if isinstance(value, datetime):
-                            obs_value[key] = value.isoformat()
-                    
-                    observation = MemoryObservations(
-                        id=uuid4(),
-                        entity_id=entity.id,
-                        observation_type=obs.get('type'),
-                        observation_value=obs_value,
-                        source=obs.get('source', 'api'),
-                        created_at=datetime.utcnow()
-=======
 
                     relation_forward = MemoryRelations(
                         id=str(uuid4()),
@@ -559,7 +458,6 @@
                         metadata_json={},
                         created_at=datetime.utcnow(),
                         updated_at=datetime.utcnow(),
->>>>>>> dca16e11
                     )
                     relation_reverse = MemoryRelations(
                         id=str(uuid4()),
@@ -598,7 +496,7 @@
             # Check for existing relation
             existing = self.db.query(MemoryRelations).filter(
                 and_(
-                    MemoryRelations.client_id == client_id,
+                    MemoryRelations.client_id == (str(actor_id) if actor_type == "client" else None),
                     MemoryRelations.actor_type == actor_type,
                     MemoryRelations.actor_id == actor_id,
                     MemoryRelations.from_entity_name == relation_data.from_entity_name,
@@ -619,14 +517,14 @@
             # Verify entities exist
             from_entity = self.db.query(MemoryEntities).filter(
                 and_(
-                    self._get_base_filter(client_id, actor_type, actor_id),
+                    self._get_base_filter(actor_type, actor_id),
                     MemoryEntities.entity_name == relation_data.from_entity_name
                 )
             ).first()
             
             to_entity = self.db.query(MemoryEntities).filter(
                 and_(
-                    self._get_base_filter(client_id, actor_type, actor_id),
+                    self._get_base_filter(actor_type, actor_id),
                     MemoryEntities.entity_name == relation_data.to_entity_name
                 )
             ).first()
@@ -637,7 +535,7 @@
             # Create relation
             relation = MemoryRelations(
                 id=uuid4(),
-                client_id=client_id,
+                client_id=(str(actor_id) if actor_type == "client" else None),
                 actor_type=actor_type,
                 actor_id=actor_id,
                 from_entity_id=from_entity.id,
@@ -669,7 +567,7 @@
         for obs_data in observations:
             entity = self.db.query(MemoryEntities).filter(
                 and_(
-                    self._get_base_filter(client_id, actor_type, actor_id),
+                    self._get_base_filter(actor_type, actor_id),
                     MemoryEntities.entity_name == obs_data.entityName
                 )
             ).first()
@@ -1046,7 +944,7 @@
         for participant_name in participants:
             existing = self.db.query(MemoryEntities).filter(
                 and_(
-                    self._get_base_filter(client_id, actor_type, actor_id),
+                    self._get_base_filter(actor_type, actor_id),
                     MemoryEntities.entity_name == participant_name
                 )
             ).first()
@@ -1190,7 +1088,7 @@
         if to_entity:
             to_entity_obj = self.db.query(MemoryEntities).filter(
                 and_(
-                    self._get_base_filter(client_id, actor_type, actor_id),
+                    self._get_base_filter(actor_type, actor_id),
                     MemoryEntities.entity_name == to_entity
                 )
             ).first()
@@ -1594,7 +1492,7 @@
             for term in key_terms:
                 # Use existing search_nodes method
                 search_results = await self.search_nodes(
-                    client_id=client_id,
+                    client_id=(str(actor_id) if actor_type == "client" else None),
                     actor_type=actor_type,
                     actor_id=actor_id,
                     query=term,
@@ -1850,7 +1748,7 @@
             try:
                 # Check if entity exists using search
                 search_results = await self.search_nodes(
-                    client_id=client_id,
+                    client_id=(str(actor_id) if actor_type == "client" else None),
                     actor_type=actor_type,
                     actor_id=actor_id,
                     query=entity_data["name"],
